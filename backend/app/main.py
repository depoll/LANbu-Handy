--- conflicted
+++ resolved
@@ -6,8 +6,13 @@
 """
 
 import tempfile
-<<<<<<< HEAD
 from pathlib import Path
+from typing import List, Optional
+
+from fastapi import FastAPI, HTTPException
+from fastapi.responses import FileResponse
+from fastapi.staticfiles import StaticFiles
+from pydantic import BaseModel
 
 from app.config import config
 from app.model_service import ModelDownloadError, ModelService, ModelValidationError
@@ -17,13 +22,6 @@
     PrinterService,
 )
 from app.slicer_service import slice_model
-=======
-from typing import List, Optional
->>>>>>> 3dfdf4a2
-from fastapi import FastAPI, HTTPException
-from fastapi.responses import FileResponse
-from fastapi.staticfiles import StaticFiles
-from pydantic import BaseModel
 
 app = FastAPI(
     title="LANbu Handy",
