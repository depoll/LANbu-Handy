--- conflicted
+++ resolved
@@ -11,13 +11,7 @@
 import time
 from dataclasses import dataclass
 from pathlib import Path
-<<<<<<< HEAD
-from typing import Optional
-=======
-from typing import Optional, List
-from dataclasses import dataclass
-import time
->>>>>>> 3dfdf4a2
+from typing import List, Optional
 
 import paho.mqtt.client as mqtt
 from app.config import PrinterConfig
