import { useState, useEffect } from 'react';
import {
  PrinterConfigResponse,
  AddPrinterRequest,
  AddPrinterResponse,
} from '../types/api';
import { usePrinterIPPersistence } from '../hooks/usePrinterIPPersistence';

interface PrinterInfo {
  name: string;
  ip: string;
  has_access_code: boolean;
  has_serial_number: boolean;
  is_runtime_set?: boolean;
  is_persistent?: boolean;
}

interface PrinterSelectorProps {
  onPrinterChange?: (printerInfo: PrinterInfo) => void;
  className?: string;
}

function PrinterSelector({
  onPrinterChange,
  className = '',
}: PrinterSelectorProps) {
  const [isExpanded, setIsExpanded] = useState(false);
  const [manualIp, setManualIp] = useState('');
  const [manualAccessCode, setManualAccessCode] = useState('');
  const [manualName, setManualName] = useState('');
  const [manualSerialNumber, setManualSerialNumber] = useState('');
  // savePermanently removed - all printers are now automatically persistent
  const [isSettingPrinter, setIsSettingPrinter] = useState(false);
  const [statusMessage, setStatusMessage] = useState('');
  const [currentPrinter, setCurrentPrinter] = useState<PrinterInfo | null>(
    null
  );
  const [isEditingMode, setIsEditingMode] = useState(false);

  // Initialize printer IP persistence hook
  const { getSavedIP, saveIP, clearSavedIP, hasSavedIP } =
    usePrinterIPPersistence();

  // Load current printer configuration and saved IP on component mount
  useEffect(() => {
    loadCurrentPrinter();

    // Load saved IP and pre-fill manual input if no current printer is set
    const savedIP = getSavedIP();
    if (savedIP && savedIP.trim()) {
      setManualIp(savedIP);
    }
  }, [getSavedIP]);

  const loadCurrentPrinter = async () => {
    try {
      const response = await fetch('/api/config');

      // Check if response exists and is valid
      if (!response) {
        console.error('No response received from /api/config');
        return;
      }

      if (response.ok) {
        const config: PrinterConfigResponse = await response.json();
        if (config.active_printer) {
          setCurrentPrinter({
            name: config.active_printer.name,
            ip: config.active_printer.ip,
            has_access_code: config.active_printer.has_access_code,
            has_serial_number: config.active_printer.has_serial_number,
            is_runtime_set: config.active_printer.is_runtime_set,
            is_persistent: config.active_printer.is_persistent,
          });
        } else if (config.printers && config.printers.length > 0) {
          // Use first configured printer as fallback
          const firstPrinter = config.printers[0];
          setCurrentPrinter({
            name: firstPrinter.name,
            ip: firstPrinter.ip,
            has_access_code: firstPrinter.has_access_code,
            has_serial_number: firstPrinter.has_serial_number,
            is_runtime_set: false,
            is_persistent: firstPrinter.is_persistent,
          });
        }
      }
    } catch (error) {
      console.error('Failed to load current printer configuration:', error);
    }
  };

  const handleEditPrinter = () => {
    if (currentPrinter) {
      // Populate form fields with current printer data
      setManualIp(currentPrinter.ip);
      setManualName(currentPrinter.name);
      // Note: We can't populate access_code and serial_number as they're not returned by the API for security
      setManualAccessCode('');
      setManualSerialNumber('');
      setSavePermanently(currentPrinter.is_persistent || false);
      setIsEditingMode(true);
      setIsExpanded(true);
      setStatusMessage('');
    }
  };

  const handleCancelEdit = () => {
    // Clear form fields
    setManualIp('');
    setManualAccessCode('');
    setManualName('');
    setManualSerialNumber('');
    setSavePermanently(false);
    setIsEditingMode(false);
    setStatusMessage('');

    // Load saved IP if available
    const savedIP = getSavedIP();
    if (savedIP && savedIP.trim()) {
      setManualIp(savedIP);
    }
  };

  const handleSetManualPrinter = async () => {
    if (!manualIp.trim()) {
      setStatusMessage('Please enter a printer IP address or hostname');
      return;
    }

    if (!manualSerialNumber.trim()) {
      const confirmWithoutSerial = confirm(
        'No serial number provided. MQTT features (print commands, AMS status) will not work. Continue anyway?'
      );
      if (!confirmWithoutSerial) {
        return;
      }
    }

    setIsSettingPrinter(true);
    setStatusMessage(`Saving printer: ${manualIp}...`);

    try {
      const request: AddPrinterRequest = {
        ip: manualIp.trim(),
        access_code: manualAccessCode.trim(),
        name: manualName.trim() || `Printer at ${manualIp.trim()}`,
        serial_number: manualSerialNumber.trim(),
      };

      await addPrinter(request);

      // Clear manual input fields on success
      setManualIp('');
      setManualAccessCode('');
      setManualName('');
      setManualSerialNumber('');
<<<<<<< HEAD
=======
      setSavePermanently(false);
      setIsEditingMode(false);
>>>>>>> 46fd1c45
    } finally {
      setIsSettingPrinter(false);
    }
  };

  const addPrinter = async (request: AddPrinterRequest) => {
    try {
      const response = await fetch('/api/printers/add', {
        method: 'POST',
        headers: {
          'Content-Type': 'application/json',
        },
        body: JSON.stringify(request),
      });

      // Check if response exists and is valid
      if (!response) {
        throw new Error('No response received from server');
      }

      if (!response.ok) {
        const errorText = await response.text();
        throw new Error(`HTTP ${response.status}: ${errorText}`);
      }

      const result: AddPrinterResponse = await response.json();

      if (result.success) {
        setStatusMessage(`✅ Printer saved permanently`);

        if (result.printer_info) {
          setCurrentPrinter({
            ...result.printer_info,
            is_runtime_set: true,
          });

          // Save IP to Local Storage for future use
          saveIP(result.printer_info.ip);

          // Notify parent component
          if (onPrinterChange) {
            onPrinterChange(result.printer_info);
          }
        }

        // Collapse the selector after successful selection
        setTimeout(() => {
          setIsExpanded(false);
        }, 1500);
      } else {
        setStatusMessage(`❌ ${result.message}`);
        if (result.error_details) {
          console.error('Add printer error details:', result.error_details);
        }
      }
    } catch (error) {
      const errorMessage =
        error instanceof Error ? error.message : 'Unknown error';
      setStatusMessage(`❌ Failed to add printer: ${errorMessage}`);
      console.error('Add printer error:', error);
    }
  };

  const handleKeyPress = (e: React.KeyboardEvent) => {
    if (e.key === 'Enter' && !isSettingPrinter) {
      handleSetManualPrinter();
    }
  };

  return (
    <div className={`printer-selector ${className}`}>
      {/* Current Printer Display */}
      <div className="current-printer-display">
        <div className="printer-status">
          {currentPrinter ? (
            <div className="active-printer">
              <span className="printer-indicator">🖨️</span>
              <div className="printer-info">
                <span className="printer-name">{currentPrinter.name}</span>
                <span className="printer-ip">{currentPrinter.ip}</span>
                <div className="printer-badges">
                  {currentPrinter.is_runtime_set && (
                    <span className="runtime-badge">Session</span>
                  )}
                  {currentPrinter.is_persistent && (
                    <span className="persistent-badge">Saved</span>
                  )}
                  {currentPrinter.has_serial_number && (
                    <span className="serial-badge">Serial</span>
                  )}
                </div>
              </div>
            </div>
          ) : (
            <div className="no-printer">
              <span className="printer-indicator">⚠️</span>
              <span className="no-printer-text">No printer selected</span>
            </div>
          )}

          <button
            onClick={() => setIsExpanded(!isExpanded)}
            className="expand-button"
            disabled={isSettingPrinter}
          >
            {isExpanded ? '▼' : '▶'} Configure
          </button>

          {currentPrinter && (
            <button
              onClick={handleEditPrinter}
              className="edit-button"
              disabled={isSettingPrinter}
              title="Edit current printer configuration"
            >
              ✏️ Edit
            </button>
          )}
        </div>
      </div>

      {/* Printer Selection Panel */}
      {isExpanded && (
        <div className="printer-selection-panel">
          <div className="panel-header">
            <h3>{isEditingMode ? 'Edit Printer' : 'Select Printer'}</h3>
            <p>
              {isEditingMode
                ? 'Modify your printer configuration'
                : "Enter your printer's IP address or hostname and serial number"}
            </p>
            {isEditingMode && (
              <div className="editing-notice">
                <p>
                  <strong>Note:</strong> For security reasons, access code and
                  serial number fields are not pre-filled. Please re-enter them
                  if needed.
                </p>
              </div>
            )}
          </div>

          {/* Manual Entry Section */}
          <div className="manual-entry-section">
            <div className="section-header">
              <h4>Printer Configuration</h4>
              <p>Enter printer details</p>
            </div>

            <div className="manual-form">
              <div className="form-row">
                <label htmlFor="manual-ip">
                  IP Address or Hostname *
                  {hasSavedIP() && (
                    <span className="saved-ip-indicator"> (saved)</span>
                  )}
                </label>
                <div className="ip-input-group">
                  <input
                    id="manual-ip"
                    type="text"
                    value={manualIp}
                    onChange={e => setManualIp(e.target.value)}
                    onKeyPress={handleKeyPress}
                    placeholder="192.168.1.100 or printer.local"
                    disabled={isSettingPrinter}
                    className="ip-input"
                  />
                  {hasSavedIP() && (
                    <button
                      type="button"
                      onClick={() => {
                        clearSavedIP();
                        setManualIp('');
                      }}
                      disabled={isSettingPrinter}
                      className="clear-saved-ip-button"
                      title="Clear saved IP address or hostname"
                    >
                      ✕
                    </button>
                  )}
                </div>
              </div>

              <div className="form-row">
                <label htmlFor="manual-access-code">Access Code</label>
                <input
                  id="manual-access-code"
                  type="text"
                  value={manualAccessCode}
                  onChange={e => setManualAccessCode(e.target.value)}
                  onKeyPress={handleKeyPress}
                  placeholder="Access code (optional)"
                  disabled={isSettingPrinter}
                  className="access-code-input"
                />
              </div>

              <div className="form-row">
                <label htmlFor="manual-name">Printer Name</label>
                <input
                  id="manual-name"
                  type="text"
                  value={manualName}
                  onChange={e => setManualName(e.target.value)}
                  onKeyPress={handleKeyPress}
                  placeholder="My Printer (optional)"
                  disabled={isSettingPrinter}
                  className="name-input"
                />
              </div>

              <div className="form-row">
                <label htmlFor="manual-serial-number">
                  Serial Number *
                  <span className="field-hint">
                    {' '}
                    (required for MQTT/print features)
                  </span>
                </label>
                <input
                  id="manual-serial-number"
                  type="text"
                  value={manualSerialNumber}
                  onChange={e => setManualSerialNumber(e.target.value)}
                  onKeyPress={handleKeyPress}
                  placeholder="01S00C123456789 (required)"
                  disabled={isSettingPrinter}
                  className="serial-number-input"
                />
                <small className="field-help">
                  Serial number is required for MQTT communication (print
                  commands, AMS status). Find it on your printer's display:
                  Settings → Device → Serial Number.
                </small>
              </div>

              <div className="persistence-info">
                <p className="info-text">
                  <span className="info-icon">💾</span>
                  All printers are automatically saved and will persist across
                  container restarts.
                </p>
              </div>

<<<<<<< HEAD
              <button
                onClick={handleSetManualPrinter}
                disabled={isSettingPrinter || !manualIp.trim()}
                className="set-manual-button"
              >
                {isSettingPrinter ? 'Saving...' : 'Save Printer'}
              </button>
=======
              <div className="form-buttons">
                <button
                  onClick={handleSetManualPrinter}
                  disabled={isSettingPrinter || !manualIp.trim()}
                  className="set-manual-button"
                >
                  {isSettingPrinter
                    ? savePermanently
                      ? 'Saving...'
                      : 'Setting...'
                    : isEditingMode
                      ? savePermanently
                        ? 'Update Printer Permanently'
                        : 'Update Active Printer'
                      : savePermanently
                        ? 'Save Printer Permanently'
                        : 'Set Active Printer'}
                </button>

                {isEditingMode && (
                  <button
                    onClick={handleCancelEdit}
                    disabled={isSettingPrinter}
                    className="cancel-edit-button"
                  >
                    Cancel
                  </button>
                )}
              </div>
>>>>>>> 46fd1c45
            </div>
          </div>

          {/* Status Messages */}
          {statusMessage && (
            <div className="status-message">{statusMessage}</div>
          )}
        </div>
      )}
    </div>
  );
}

export default PrinterSelector;<|MERGE_RESOLUTION|>--- conflicted
+++ resolved
@@ -99,7 +99,6 @@
       // Note: We can't populate access_code and serial_number as they're not returned by the API for security
       setManualAccessCode('');
       setManualSerialNumber('');
-      setSavePermanently(currentPrinter.is_persistent || false);
       setIsEditingMode(true);
       setIsExpanded(true);
       setStatusMessage('');
@@ -112,7 +111,6 @@
     setManualAccessCode('');
     setManualName('');
     setManualSerialNumber('');
-    setSavePermanently(false);
     setIsEditingMode(false);
     setStatusMessage('');
 
@@ -156,11 +154,7 @@
       setManualAccessCode('');
       setManualName('');
       setManualSerialNumber('');
-<<<<<<< HEAD
-=======
-      setSavePermanently(false);
       setIsEditingMode(false);
->>>>>>> 46fd1c45
     } finally {
       setIsSettingPrinter(false);
     }
@@ -407,32 +401,13 @@
                 </p>
               </div>
 
-<<<<<<< HEAD
-              <button
-                onClick={handleSetManualPrinter}
-                disabled={isSettingPrinter || !manualIp.trim()}
-                className="set-manual-button"
-              >
-                {isSettingPrinter ? 'Saving...' : 'Save Printer'}
-              </button>
-=======
               <div className="form-buttons">
                 <button
                   onClick={handleSetManualPrinter}
                   disabled={isSettingPrinter || !manualIp.trim()}
                   className="set-manual-button"
                 >
-                  {isSettingPrinter
-                    ? savePermanently
-                      ? 'Saving...'
-                      : 'Setting...'
-                    : isEditingMode
-                      ? savePermanently
-                        ? 'Update Printer Permanently'
-                        : 'Update Active Printer'
-                      : savePermanently
-                        ? 'Save Printer Permanently'
-                        : 'Set Active Printer'}
+                  {isSettingPrinter ? 'Saving...' : isEditingMode ? 'Update Printer' : 'Save Printer'}
                 </button>
 
                 {isEditingMode && (
@@ -445,7 +420,6 @@
                   </button>
                 )}
               </div>
->>>>>>> 46fd1c45
             </div>
           </div>
 
